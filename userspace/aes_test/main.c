// Copyright 2018 Google LLC
//
// Licensed under the Apache License, Version 2.0 (the "License");
// you may not use this file except in compliance with the License.
// You may obtain a copy of the License at
//
//     https://www.apache.org/licenses/LICENSE-2.0
//
// Unless required by applicable law or agreed to in writing, software
// distributed under the License is distributed on an "AS IS" BASIS,
// WITHOUT WARRANTIES OR CONDITIONS OF ANY KIND, either express or implied.
// See the License for the specific language governing permissions and
// limitations under the License.

#include <gpio.h>
#include <stdio.h>
#include <string.h>
#include "aes_ecb_syscalls.h"
#include "aes.h"

<<<<<<< HEAD
static unsigned char key[16] =    "1234567890123456";
static unsigned char data[16]   = "Data to encrypt.";
static unsigned char output[16];

int main(void) {
  printf("==== Starting Encryption ====\n");
  printf("Setting up key.\n");
  aes128_set_key_sync(key, strlen((char*)key));
  printf("Copying data %p to buffer %p.\n", data, output);
  memcpy(output, data, 16);
  printf("Encrypting %p: %s.\n", output, output);

  for (int i = 0; i < 16; i++) {
    printf("%02x", output[i]);
  }
=======
#include "h1b_aes_syscalls.h"

static unsigned char key[] = "1234567890123456";
static unsigned char data[] = "Data to encrypt. We shall see if this works.....";
static unsigned char buffer[48];

void print_buffer(unsigned char *buffer, size_t length);

void print_buffer(unsigned char *buffer, size_t length) {
  for (size_t i = 0; i < length; i++) {
    printf("%02x ", buffer[i]);
    fflush(stdout);
  }
  printf("\n");
}

int main(void) {
  printf("==== Starting Encryption ====\n");
  //  printf("Expecting [%d]: 0x", sizeof(expected));
  // print_buffer(expected, sizeof(expected), "%02x");
  printf("Setting up key.\n");
  tock_aes128_set_key(key, strlen((const char*)key));
  printf("Encrypting %i bytes.\n", strlen((const char*)data));
  memcpy(buffer, data, strlen((const char*)data) + 1);
  int len = tock_aes128_encrypt_ecb_sync(buffer, sizeof(buffer));

  if (len >= 0) {
    printf("Result    [%d]: 0x", len);
    print_buffer(buffer, sizeof(buffer));
  } else {
    printf("Got error while encrypting: %d\n", -len);
    return -1;
  }

>>>>>>> 8bbfc7ec
  printf("\n");

<<<<<<< HEAD
  int rcode;

  rcode = aes128_encrypt_ecb(output, 16);
  if (rcode >= 0) {
    printf("Result    [%d]:\n", rcode);
    for (int i = 0; i < 16; i++) {
      printf("%02x", output[i]);
    }
    printf("\n");
  } else {
    printf("Error while encrypting: %d\n", -rcode);
    return -1;
  }
  printf("Decrypting %p\n", output);

  rcode = aes128_decrypt_ecb(output, 16);
  if (rcode >= 0) {
    printf("Result    [%d]:\n", rcode);
    for (int i = 0; i < 16; i++) {
      printf("%02x", output[i]);
    }
    printf("\n");
  } else {
    printf("Error while decrypting: %d\n", -rcode);
    return -1;
  }

=======
  printf("Expecting [%d]: ", sizeof(data));
  print_buffer(data, strlen((const char*)data));

  int res;
  printf("Setting up key.\n");
  res = tock_aes128_set_key(key, strlen((const char*)key));
  if (res < 0) {
    printf("Got error while setup: %d\n", res);
  }
  printf("Decrypting.\n");
  int dec_len = tock_aes128_decrypt_ecb_sync(buffer, sizeof(buffer));

  printf("Result    [%d]: ", dec_len);
  print_buffer(buffer, sizeof(buffer));

>>>>>>> 8bbfc7ec
}<|MERGE_RESOLUTION|>--- conflicted
+++ resolved
@@ -15,26 +15,6 @@
 #include <gpio.h>
 #include <stdio.h>
 #include <string.h>
-#include "aes_ecb_syscalls.h"
-#include "aes.h"
-
-<<<<<<< HEAD
-static unsigned char key[16] =    "1234567890123456";
-static unsigned char data[16]   = "Data to encrypt.";
-static unsigned char output[16];
-
-int main(void) {
-  printf("==== Starting Encryption ====\n");
-  printf("Setting up key.\n");
-  aes128_set_key_sync(key, strlen((char*)key));
-  printf("Copying data %p to buffer %p.\n", data, output);
-  memcpy(output, data, 16);
-  printf("Encrypting %p: %s.\n", output, output);
-
-  for (int i = 0; i < 16; i++) {
-    printf("%02x", output[i]);
-  }
-=======
 #include "h1b_aes_syscalls.h"
 
 static unsigned char key[] = "1234567890123456";
@@ -69,38 +49,8 @@
     return -1;
   }
 
->>>>>>> 8bbfc7ec
   printf("\n");
 
-<<<<<<< HEAD
-  int rcode;
-
-  rcode = aes128_encrypt_ecb(output, 16);
-  if (rcode >= 0) {
-    printf("Result    [%d]:\n", rcode);
-    for (int i = 0; i < 16; i++) {
-      printf("%02x", output[i]);
-    }
-    printf("\n");
-  } else {
-    printf("Error while encrypting: %d\n", -rcode);
-    return -1;
-  }
-  printf("Decrypting %p\n", output);
-
-  rcode = aes128_decrypt_ecb(output, 16);
-  if (rcode >= 0) {
-    printf("Result    [%d]:\n", rcode);
-    for (int i = 0; i < 16; i++) {
-      printf("%02x", output[i]);
-    }
-    printf("\n");
-  } else {
-    printf("Error while decrypting: %d\n", -rcode);
-    return -1;
-  }
-
-=======
   printf("Expecting [%d]: ", sizeof(data));
   print_buffer(data, strlen((const char*)data));
 
@@ -115,6 +65,4 @@
 
   printf("Result    [%d]: ", dec_len);
   print_buffer(buffer, sizeof(buffer));
-
->>>>>>> 8bbfc7ec
 }