--- conflicted
+++ resolved
@@ -125,7 +125,6 @@
         timer: timer,
     }, 12);
 
-<<<<<<< HEAD
     hotel::usb::USB0.init(&mut hotel::usb::OUT_DESCRIPTORS,
                           &mut hotel::usb::OUT_BUFFERS,
                           &mut hotel::usb::IN_DESCRIPTORS,
@@ -133,10 +132,7 @@
                           hotel::usb::PHY::A,
                           None, Some(0x0011), Some(0x7788));
 
-    let end = timer.now();
-=======
     let end = timerhs.now();
->>>>>>> 8467b22b
 
     println!("Hello from Rust! Initialization took {} tics.",
              end.wrapping_sub(start));
