// Copyright 2018 Google LLC
//
// Licensed under the Apache License, Version 2.0 (the "License");
// you may not use this file except in compliance with the License.
// You may obtain a copy of the License at
//
//     https://www.apache.org/licenses/LICENSE-2.0
//
// Unless required by applicable law or agreed to in writing, software
// distributed under the License is distributed on an "AS IS" BASIS,
// WITHOUT WARRANTIES OR CONDITIONS OF ANY KIND, either express or implied.
// See the License for the specific language governing permissions and
// limitations under the License.

#![allow(dead_code)]


// The USB stack currently expects 7 strings, at these indices.
pub const STRING_LANG: u8       = 0;
pub const STRING_VENDOR: u8     = 1;
pub const STRING_BOARD: u8      = 2;
pub const STRING_PLATFORM: u8   = 3;
pub const STRING_INTERFACE1: u8 = 4;  // Shell
pub const STRING_BLAH: u8       = 5;  // Garbage?
pub const STRING_INTERFACE2: u8 = 6;  // Hotel_U2F


pub const SOF: u32           = 1 << 3;
pub const EARLY_SUSPEND: u32 = 1 << 10;
pub const USB_SUSPEND: u32   = 1 << 11;
pub const USB_RESET: u32     = 1 << 12;
pub const ENUM_DONE: u32     = 1 << 13;
pub const IEPINT: u32        = 1 << 18;
pub const OEPINT: u32        = 1 << 19;
pub const GOUTNAKEFF: u32    = 1 << 7;
pub const GINNAKEFF: u32     = 1 << 6;

const MAX_CONTROL_ENDPOINTS: u16 =  3;
const MAX_NORMAL_ENDPOINTS:  u16 = 16;
pub const MAX_PACKET_SIZE:   u16 = 64;
pub const U2F_REPORT_SIZE:   u16 = 64;

<<<<<<< HEAD
// Constants defining buffer sizes for all endpoints.
pub const EP_BUFFER_SIZE_BYTES:    usize = MAX_PACKET_SIZE as usize;
pub const EP_BUFFER_SIZE_WORDS:    usize = EP_BUFFER_SIZE_BYTES / 4;


=======
>>>>>>> 1c4ec415
// Ask Amit
pub const RX_FIFO_SIZE: u16 = (4 * MAX_CONTROL_ENDPOINTS + 6) +
                              (2 * (MAX_PACKET_SIZE / 4 + 1)) +
                              (2 * MAX_NORMAL_ENDPOINTS) + 1;
pub const TX_FIFO_SIZE: u16 = 2 * MAX_PACKET_SIZE / 4;

#[derive(PartialEq)]
pub enum Interrupt {
    HostMode           = 1 <<  0,
    Mismatch           = 1 <<  1,
    OTG                = 1 <<  2,
    SOF                = 1 <<  3,
    RxFIFO             = 1 <<  4,
    GlobalInNak        = 1 <<  6,
    OutNak             = 1 <<  7,
    EarlySuspend       = 1 << 10,
    Suspend            = 1 << 11,
    Reset              = 1 << 12,
    EnumDone           = 1 << 13,
    OutISOCDrop        = 1 << 14,
    EOPF               = 1 << 15,
    EndpointMismatch   = 1 << 17,
    InEndpoints        = 1 << 18,
    OutEndpoints       = 1 << 19,
    InISOCIncomplete   = 1 << 20,
    IncompletePeriodic = 1 << 21,
    FetchSuspend       = 1 << 22,
    ResetDetected      = 1 << 23,
    ConnectIDChange    = 1 << 28,
    SessionRequest     = 1 << 30,
    ResumeWakeup       = 1 << 31,
}

#[allow(dead_code)]
pub enum Reset {
    CSftRst          =  1 <<  0,
    RxFFlsh          =  1 <<  4,
    TxFFlsh          =  1 <<  5,
    FlushFifo0       =  0 <<  6,
    FlushFifo1       =  1 <<  6,
    FlushFifo2       =  2 <<  6,
    FlushFifo3       =  3 <<  6,
    FlushFifo4       =  4 <<  6,
    FlushFifo5       =  5 <<  6,
    FlushFifo6       =  6 <<  6,
    FlushFifo7       =  7 <<  6,
    FlushFifo8       =  8 <<  6,
    FlushFifo9       =  9 <<  6,
    FlushFifo10      = 10 <<  6,
    FlushFifo11      = 11 <<  6,
    FlushFifo12      = 12 <<  6,
    FlushFifo13      = 13 <<  6,
    FlushFifo14      = 14 <<  6,
    FlushFifo15      = 15 <<  6,
    FlushFifoAll     = 16 <<  6, // It's 5 bits, 0x10 means all FIFOs
    DMAReq           = 1 << 30,
    AHBIdle          = 1 << 31,
}

#[allow(dead_code)]
pub enum AllEndpointInterruptMask {
    IN0   = 1 <<  0,
    IN1   = 1 <<  1,
    IN2   = 1 <<  2,
    IN3   = 1 <<  3,
    IN4   = 1 <<  4,
    IN5   = 1 <<  5,
    IN6   = 1 <<  6,
    IN7   = 1 <<  7,
    IN8   = 1 <<  8,
    IN9   = 1 <<  9,
    IN10  = 1 << 10,
    IN11  = 1 << 11,
    IN12  = 1 << 12,
    IN13  = 1 << 13,
    IN14  = 1 << 14,
    IN15  = 1 << 15,
    OUT0  = 1 << 16,
    OUT1  = 1 << 17,
    OUT2  = 1 << 18,
    OUT3  = 1 << 19,
    OUT4  = 1 << 20,
    OUT5  = 1 << 21,
    OUT6  = 1 << 22,
    OUT7  = 1 << 23,
    OUT8  = 1 << 24,
    OUT9  = 1 << 25,
    OUT10 = 1 << 26,
    OUT11 = 1 << 27,
    OUT12 = 1 << 28,
    OUT13 = 1 << 29,
    OUT14 = 1 << 30,
    OUT15 = 1 << 31,
}

// OTG Databook, Table 5-58
#[allow(dead_code)]
pub enum OutInterrupt {
    XferComplete =      1 <<  0,
    EPDisabled =        1 <<  1,
    AHBErr =            1 <<  2,
    SetUP =             1 <<  3,
    OutToknEPdis =      1 <<  4,
    StsPhseRcvd =       1 <<  5,
    Back2BackSETup =    1 <<  6,
    // Bit 7 reserved
    OutPkrErr =         1 <<  8,
    BnaOutIntr =        1 <<  9,
    // Bits 10-11 reserved
    BbleErr =           1 << 12,
    NAK =               1 << 13,
    NYET =              1 << 14,
    // Bits 15-31 reserved
}

// OTG Databook, Table 5-76
#[allow(dead_code)]
pub enum InInterrupt {
    XferComplete =         1 << 0,
    EPDisabled   =         1 << 1,
    AHBErr       =         1 << 2,
    Timeout      =         1 << 3,
    InTokenRecv  =         1 << 4,
    InTokenEPMis =         1 << 5,
    InNakEffect  =         1 << 6,
    TxFifoReady  =         1 << 7,
    TxFifoUnder  =         1 << 8,
    BuffNotAvail =         1 << 9,
    PacketDrop   =         1 << 11,
    BabbleErr    =         1 << 12,
    NAK          =         1 << 13,
    NYET         =         1 << 14,
    SetupRecvd   =         1 << 15,
}

#[repr(u8)]
#[derive(Clone, Copy, Debug, PartialEq)]
#[allow(dead_code)]
pub enum Descriptor {
    Device          = 0x01,
    Configuration   = 0x02,
    String          = 0x03,
    Interface       = 0x04,
    Endpoint        = 0x05,
    DeviceQualifier = 0x06,
    HidDevice       = 0x21,
    Report          = 0x22,
    Unknown         = 0xFF,
}

impl Descriptor {
    pub fn from_u8(t: u8) -> Descriptor {
        match t {
            0x01 => Descriptor::Device,
            0x02 => Descriptor::Configuration,
            0x03 => Descriptor::String,
            0x04 => Descriptor::Interface,
            0x05 => Descriptor::Endpoint,
            0x06 => Descriptor::Endpoint,
            0x21 => Descriptor::HidDevice,
            0x22 => Descriptor::Report,
            _    => Descriptor::Unknown,
        }
    }
}

#[allow(dead_code)]
pub const GET_DESCRIPTOR_DEVICE: u32           = 1;
pub const GET_DESCRIPTOR_CONFIGURATION: u32    = 2;
pub const GET_DESCRIPTOR_STRING: u32           = 3;
pub const GET_DESCRIPTOR_INTERFACE: u32        = 4;
pub const GET_DESCRIPTOR_ENDPOINT: u32         = 5;
pub const GET_DESCRIPTOR_DEVICE_QUALIFIER: u32 = 6;
pub const GET_DESCRIPTOR_DEBUG: u32            = 10;

// Copied from Cr52 usb_hidu2f.c - pal
pub const U2F_REPORT_DESCRIPTOR: [u8; 34] = [
    0x06, 0xD0, 0xF1, /* Usage Page (FIDO Alliance), FIDO_USAGE_PAGE */
    0x09, 0x01,       /* Usage (U2F HID Authenticator Device),
                         FIDO_USAGE_U2FHID */
    0xA1, 0x01,       /* Collection (Application), HID_APPLICATION */
    0x09, 0x20,       /*   Usage (Input Report Data), FIDO_USAGE_DATA_IN */
    0x15, 0x00,       /*   Logical Minimum (0) */
    0x26, 0xFF, 0x00, /*   Logical Maximum (255) */
    0x75, 0x08,       /*   Report Size (8) */
    0x95, 0x40,       /*   Report Count (64), HID_INPUT_REPORT_BYTES */
    0x81, 0x02,       /*   Input (Data, Var, Abs), Usage */
    0x09, 0x21,       /*   Usage (Output Report Data), FIDO_USAGE_DATA_OUT */
    0x15, 0x00,       /*   Logical Minimum (0) */
    0x26, 0xFF, 0x00, /*   Logical Maximum (255) */
    0x75, 0x08,       /*   Report Size (8) */
    0x95, 0x40,       /*   Report Count (64), HID_OUTPUT_REPORT_BYTES */
    0x91, 0x02,       /*   Output (Data, Var, Abs), Usage */
    0xC0              /* End Collection */
];

pub enum U2fHidCommand {
    Error = 0xbf,
}<|MERGE_RESOLUTION|>--- conflicted
+++ resolved
@@ -40,15 +40,11 @@
 pub const MAX_PACKET_SIZE:   u16 = 64;
 pub const U2F_REPORT_SIZE:   u16 = 64;
 
-<<<<<<< HEAD
 // Constants defining buffer sizes for all endpoints.
 pub const EP_BUFFER_SIZE_BYTES:    usize = MAX_PACKET_SIZE as usize;
 pub const EP_BUFFER_SIZE_WORDS:    usize = EP_BUFFER_SIZE_BYTES / 4;
 
-
-=======
->>>>>>> 1c4ec415
-// Ask Amit
+// Complicated FIFP size formula specified in reference manual
 pub const RX_FIFO_SIZE: u16 = (4 * MAX_CONTROL_ENDPOINTS + 6) +
                               (2 * (MAX_PACKET_SIZE / 4 + 1)) +
                               (2 * MAX_NORMAL_ENDPOINTS) + 1;
