--- conflicted
+++ resolved
@@ -74,11 +74,8 @@
     aes: &'static aes::AesDriver<'static>,
     rng: &'static capsules::rng::RngDriver<'static>,
     dcrypto: &'static dcrypto::DcryptoDriver<'static>,
-<<<<<<< HEAD
     u2f_usb: &'static h1b::usb::driver::U2fSyscallDriver<'static>,
-=======
     uint_printer: debug_syscall::UintPrinter,
->>>>>>> 06dfd00f
 }
 
 static mut STRINGS: [StringDescriptor; 7] = [
@@ -258,7 +255,6 @@
     );
 
     let rng = static_init!(
-<<<<<<< HEAD
         capsules::rng::RngDriver<'static>,
         capsules::rng::RngDriver::new(
             entropy_to_random,
@@ -267,24 +263,6 @@
     );
     h1b::trng::TRNG0.set_client(entropy_to_random);
     entropy_to_random.set_client(rng);
-=======
-        capsules::rng::SimpleRng<'static, h1b::trng::Trng>,
-        capsules::rng::SimpleRng::new(&mut h1b::trng::TRNG0, kernel::grant::Grant::create()),
-        8);
-    h1b::trng::TRNG0.set_client(rng);*/
- 
-    let golf2 = Golf {
-        console: console,
-        gpio: gpio,
-        timer: timer,
-        ipc: kernel::ipc::IPC::new(kernel, &grant_cap),
-        digest: digest,
-        aes: aes,
-        dcrypto: dcrypto,
-//        rng: rng,
-        uint_printer: debug_syscall::UintPrinter::new(),
-    };
->>>>>>> 06dfd00f
 
     // ** GLOBALSEC **
     // TODO(alevy): refactor out
@@ -339,7 +317,6 @@
                         Some(0x18d1),
                         Some(0x5026),
                         &mut STRINGS);
-
     let golf2 = Golf {
         console: console,
         gpio: gpio,
@@ -350,7 +327,9 @@
         dcrypto: dcrypto,
         rng: rng,
         u2f_usb: u2f,
+        uint_printer: debug_syscall::UintPrinter::new(),
     };
+
 // dcrypto_test::run_dcrypto();
 //    rng_test::run_rng();
 
@@ -386,11 +365,8 @@
             capsules::rng::DRIVER_NUM     => f(Some(self.rng)),
             kernel::ipc::DRIVER_NUM       => f(Some(&self.ipc)),
             dcrypto::DRIVER_NUM           => f(Some(self.dcrypto)),
-<<<<<<< HEAD
             h1b::usb::driver::DRIVER_NUM  => f(Some(self.u2f_usb)),
-=======
             debug_syscall::DRIVER_NUM     => f(Some(&self.uint_printer)),
->>>>>>> 06dfd00f
             _ =>  f(None),
         }
     }
