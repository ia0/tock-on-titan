// Copyright 2018 Google LLC
//
// Licensed under the Apache License, Version 2.0 (the "License");
// you may not use this file except in compliance with the License.
// You may obtain a copy of the License at
//
//     https://www.apache.org/licenses/LICENSE-2.0
//
// Unless required by applicable law or agreed to in writing, software
// distributed under the License is distributed on an "AS IS" BASIS,
// WITHOUT WARRANTIES OR CONDITIONS OF ANY KIND, either express or implied.
// See the License for the specific language governing permissions and
// limitations under the License.

#![no_std]
#![no_main]
#![feature(asm, const_fn, lang_items, compiler_builtins_lib)]
#![feature(in_band_lifetimes)]
#![feature(infer_outlives_requirements)]
#![feature(panic_implementation)]
#![feature(core_intrinsics)]

extern crate capsules;
extern crate h1b;
#[macro_use(static_init, debug, create_capability)]
extern crate kernel;
extern crate cortexm3;

#[macro_use]
pub mod io;

pub mod digest;
pub mod aes;
pub mod dcrypto;
pub mod dcrypto_test;
pub mod debug_syscall;

use capsules::console;
use capsules::virtual_uart::{UartDevice, UartMux};

use kernel::{Chip, Platform};
use kernel::capabilities;
use kernel::mpu::MPU;
use kernel::hil;

use kernel::hil::entropy::Entropy32;
use kernel::hil::rng::Rng;

use h1b::crypto::dcrypto::Dcrypto;
use h1b::usb::{Descriptor, StringDescriptor};

// State for loading apps
const NUM_PROCS: usize = 1;

// how should the kernel respond when a process faults
const FAULT_RESPONSE: kernel::procs::FaultResponse = kernel::procs::FaultResponse::Panic;

#[link_section = ".app_memory"]
<<<<<<< HEAD
static mut APP_MEMORY: [u8; 0xc000] = [0; 0xc000];
=======
static mut APP_MEMORY: [u8; 32768] = [0; 32768];
>>>>>>> 1c4ec415

static mut PROCESSES: [Option<&'static kernel::procs::ProcessType>; NUM_PROCS] = [None];

/// Dummy buffer that causes the linker to reserve enough space for the stack.
#[no_mangle]
#[link_section = ".stack_buffer"]
pub static mut STACK_MEMORY: [u8; 0x2000] = [0; 0x2000];

pub struct Golf {
    console: &'static capsules::console::Console<'static, UartDevice<'static>>,
    gpio: &'static capsules::gpio::GPIO<'static, h1b::gpio::GPIOPin>,
    timer: &'static capsules::alarm::AlarmDriver<'static, h1b::timels::Timels<'static>>,
    ipc: kernel::ipc::IPC,
    digest: &'static digest::DigestDriver<'static, h1b::crypto::sha::ShaEngine>,
    aes: &'static aes::AesDriver<'static>,
    rng: &'static capsules::rng::RngDriver<'static>,
    dcrypto: &'static dcrypto::DcryptoDriver<'static>,
    u2f_usb: &'static h1b::usb::driver::U2fSyscallDriver<'static>,
    uint_printer: debug_syscall::UintPrinter,
    u2f_usb: &'static h1b::usb::driver::U2fSyscallDriver<'static>,
}

static mut STRINGS: [StringDescriptor; 7] = [
    StringDescriptor {
        b_length: 4,
        b_descriptor_type: Descriptor::String as u8,
        b_string: &[0x0409], // English
    },
    StringDescriptor {
        b_length: 24,
        b_descriptor_type: Descriptor::String as u8,
        b_string: &[0x0047, 0x006f, 0x006f, 0x0067, 0x006c, 0x0065, 0x0020, 0x0049, 0x006e, 0x0063, 0x002e], // Google Inc.
    },
    StringDescriptor {
        b_length: 14,
        b_descriptor_type: Descriptor::String as u8,
        b_string: &[0x0070, 0x0072, 0x006f, 0x0074, 0x006f, 0x0032], // proto2
    },
    StringDescriptor {
        b_length: 54,
        b_descriptor_type: Descriptor::String as u8,
        b_string: &[0x0070, 0x0072, 0x006F, 0x0074, 0x006F, 0x0032, 0x005F, 0x0076, 0x0031, 0x002E, 0x0031, 0x002E, 0x0038, 0x0037, 0x0031, 0x0033, 0x002D, 0x0030, 0x0031, 0x0033, 0x0032, 0x0031, 0x0037, 0x0064, 0x0039, 0x0031], // proto2-...
    },
    // Why does this need 3 l (0x6C)? Linux seems to be truncating last one.
    // Verified GetDescriptor for the String is returning complete information.
    // -pal
    StringDescriptor {
        b_length: 12,
        b_descriptor_type: Descriptor::String as u8,
        b_string: &[0x0053, 0x0068, 0x0065, 0x006C, 0x006C, 0x006C], // Shell
    },
    StringDescriptor {
        b_length: 8,
        b_descriptor_type: Descriptor::String as u8,
        b_string: &[0x0042, 0x004C, 0x0041, 0x0048],  // BLAH
    },
    StringDescriptor {
        b_length: 20,
        b_descriptor_type: Descriptor::String as u8,
        b_string: &[0x0048, 0x006F, 0x0074, 0x0065, 0x006C, 0x0020, 0x0055, 0x0032, 0x0046], // Hotel U2F
    },
];

#[no_mangle]
pub unsafe fn reset_handler() {
    h1b::init();

    let timerhs = {
        use h1b::pmu::*;
        use h1b::timeus::Timeus;
        Clock::new(PeripheralClock::Bank1(PeripheralClock1::TimeUs0Timer)).enable();
        Clock::new(PeripheralClock::Bank1(PeripheralClock1::TimeLs0)).enable();
        let timer = Timeus::new(0);
        timer
    };

    timerhs.start();
    let start = timerhs.now();

    {
        use h1b::pmu::*;
        Clock::new(PeripheralClock::Bank0(PeripheralClock0::Gpio0)).enable();
        let pinmux = &mut *h1b::pinmux::PINMUX;
        // LED_0
        pinmux.dioa11.select.set(h1b::pinmux::Function::Gpio0Gpio0);

        // SW1
        pinmux.gpio0_gpio1.select.set(h1b::pinmux::SelectablePin::Diom2);
        pinmux.diom2.select.set(h1b::pinmux::Function::Gpio0Gpio1);
        pinmux.diom2.control.set(1 << 2 | 1 << 4);

        pinmux.diob1.select.set(h1b::pinmux::Function::Uart0Tx);
        pinmux.diob6.control.set(1 << 2 | 1 << 4);
        pinmux.uart0_rx.select.set(h1b::pinmux::SelectablePin::Diob6);
    }

    // Create capabilities that the board needs to call certain protected kernel
    // functions.
    let process_mgmt_cap = create_capability!(capabilities::ProcessManagementCapability);
    let main_cap = create_capability!(capabilities::MainLoopCapability);
    let grant_cap = create_capability!(capabilities::MemoryAllocationCapability);

    let kernel = static_init!(kernel::Kernel, kernel::Kernel::new(&PROCESSES));

    let uart_mux = static_init!(
        UartMux<'static>,
        UartMux::new(
            &h1b::uart::UART0,
            &mut capsules::virtual_uart::RX_BUF,
            115200
        )
    );
    hil::uart::UART::set_client(&h1b::uart::UART0, uart_mux);

    // Create virtual device for console.
    let console_uart = static_init!(UartDevice, UartDevice::new(uart_mux, true));
    console_uart.setup();

    let console = static_init!(
        console::Console<UartDevice>,
        console::Console::new(
            console_uart,
            115200,
            &mut console::WRITE_BUF,
            &mut console::READ_BUF,
            kernel.create_grant(&grant_cap)
        )
    );
    hil::uart::UART::set_client(console_uart, console);
    console.initialize();

    // Create virtual device for kernel debug.
    let debugger_uart = static_init!(UartDevice, UartDevice::new(uart_mux, false));
    debugger_uart.setup();
    let debugger = static_init!(
        kernel::debug::DebugWriter,
        kernel::debug::DebugWriter::new(
            debugger_uart,
            &mut kernel::debug::OUTPUT_BUF,
            &mut kernel::debug::INTERNAL_BUF,
        )
    );
    hil::uart::UART::set_client(debugger_uart, debugger);

    let debug_wrapper = static_init!(
        kernel::debug::DebugWriterWrapper,
        kernel::debug::DebugWriterWrapper::new(debugger)
    );
    kernel::debug::set_debug_writer_wrapper(debug_wrapper);

    //debug!("Booting.");
    let gpio_pins = static_init!(
        [&'static h1b::gpio::GPIOPin; 2],
        [&h1b::gpio::PORT0.pins[0], &h1b::gpio::PORT0.pins[1]]);

    let gpio = static_init!(
        capsules::gpio::GPIO<'static, h1b::gpio::GPIOPin>,
        capsules::gpio::GPIO::new(gpio_pins));
    for pin in gpio_pins.iter() {
        pin.set_client(gpio)
    }

    let timer = static_init!(
        capsules::alarm::AlarmDriver<'static, h1b::timels::Timels<'static>>,
        capsules::alarm::AlarmDriver::new(
            &h1b::timels::TIMELS0, kernel.create_grant(&grant_cap)));
    h1b::timels::TIMELS0.set_client(timer);

    let digest = static_init!(
        digest::DigestDriver<'static, h1b::crypto::sha::ShaEngine>,
        digest::DigestDriver::new(
                &mut h1b::crypto::sha::KEYMGR0_SHA,
                kernel.create_grant(&grant_cap)));

    let aes = static_init!(
        aes::AesDriver,
        aes::AesDriver::new(&mut h1b::crypto::aes::KEYMGR0_AES, kernel.create_grant(&grant_cap)));
    h1b::crypto::aes::KEYMGR0_AES.set_client(aes);
    aes.initialize(&mut aes::AES_BUF);

    h1b::crypto::dcrypto::DCRYPTO.initialize();
    let dcrypto = static_init!(
        dcrypto::DcryptoDriver<'static>,
        dcrypto::DcryptoDriver::new(&mut h1b::crypto::dcrypto::DCRYPTO));

    h1b::crypto::dcrypto::DCRYPTO.set_client(dcrypto);

    let u2f = static_init!(
        h1b::usb::driver::U2fSyscallDriver<'static>,
        h1b::usb::driver::U2fSyscallDriver::new(&mut h1b::usb::USB0, kernel.create_grant(&grant_cap)));
<<<<<<< HEAD
    h1b::usb::u2f::UsbHidU2f::set_u2f_client(&h1b::usb::USB0, u2f);


    h1b::trng::TRNG0.init();
    let entropy_to_random = static_init!(
        capsules::rng::Entropy32ToRandom<'static>,
        capsules::rng::Entropy32ToRandom::new(&h1b::trng::TRNG0)
    );

    let rng = static_init!(
        capsules::rng::RngDriver<'static>,
        capsules::rng::RngDriver::new(
            entropy_to_random,
            kernel.create_grant(&grant_cap)
        )
    );
    h1b::trng::TRNG0.set_client(entropy_to_random);
    entropy_to_random.set_client(rng);
=======
    h1b::usb::UsbHidU2f::set_u2f_client(&h1b::usb::USB0, u2f);
>>>>>>> 1c4ec415

    // ** GLOBALSEC **
    // TODO(alevy): refactor out
    {
        use core::intrinsics::volatile_store as vs;

        vs(0x40090000 as *mut u32, !0);
        vs(0x40090004 as *mut u32, !0);
        vs(0x40090008 as *mut u32, !0);
        vs(0x4009000c as *mut u32, !0);

        // GLOBALSEC_DDMA0-DDMA3
        vs(0x40090080 as *mut u32, !0);
        vs(0x40090084 as *mut u32, !0);
        vs(0x40090088 as *mut u32, !0);
        vs(0x4009008c as *mut u32, !0);

        // GLOBALSEC_DUSB_REGION0-DUSB_REGION3
        vs(0x400900c0 as *mut u32, !0);
        vs(0x400900c4 as *mut u32, !0);
        vs(0x400900c8 as *mut u32, !0);
        vs(0x400900cc as *mut u32, !0);
    }

    let mut _ctr = 0;
    let chip = static_init!(h1b::chip::Hotel, h1b::chip::Hotel::new());
    chip.mpu().enable_mpu();

    let end = timerhs.now();
    println!("Tock: booted in {} tics; initializing USB and loading processes.",
             end.wrapping_sub(start));

<<<<<<< HEAD
    h1b::usb::USB0.init(&mut h1b::usb::EP0_OUT_DESCRIPTORS,
                        &mut h1b::usb::EP0_OUT_BUFFERS,
                        &mut h1b::usb::EP0_IN_DESCRIPTORS,
                        &mut h1b::usb::EP0_IN_BUFFER,
=======
    println!("Tock 1.0 booting. About to initialize USB.");

    h1b::usb::USB0.init(&mut h1b::usb::EP0_OUT_DESCRIPTORS,
                        &mut h1b::usb::EP0_OUT_BUFFERS,
                        &mut h1b::usb::EP0_IN_DESCRIPTORS,
                        &mut h1b::usb::EP0_IN_BUFFERS,
>>>>>>> 1c4ec415
                        &mut h1b::usb::EP1_OUT_DESCRIPTOR,
                        &mut h1b::usb::EP1_OUT_BUFFER,
                        &mut h1b::usb::EP1_IN_DESCRIPTOR,
                        &mut h1b::usb::EP1_IN_BUFFER,
                        &mut h1b::usb::CONFIGURATION_BUFFER,
                        h1b::usb::PHY::A,
                        None,
                        Some(0x18d1),  // Google vendor ID
                        Some(0x5026),  // proto2
                        &mut STRINGS);
    let golf2 = Golf {
        console: console,
        gpio: gpio,
        timer: timer,
        ipc: kernel::ipc::IPC::new(kernel, &grant_cap),
        digest: digest,
        aes: aes,
        dcrypto: dcrypto,
        rng: rng,
        u2f_usb: u2f,
        uint_printer: debug_syscall::UintPrinter::new(),
    };

<<<<<<< HEAD
    // dcrypto_test::run_dcrypto();
    //    rng_test::run_rng();
=======
    let golf2 = Golf {
        console: console,
        gpio: gpio,
        timer: timer,
        ipc: kernel::ipc::IPC::new(kernel, &grant_cap),
        digest: digest,
        aes: aes,
        dcrypto: dcrypto,
        //        rng: rng,
        uint_printer: debug_syscall::UintPrinter::new(),
        u2f_usb: u2f,
    };
// dcrypto_test::run_dcrypto();
//    rng_test::run_rng();
>>>>>>> 1c4ec415

    extern "C" {
        /// Beginning of the ROM region containing app images.
        static _sapps: u8;
    }
    kernel::procs::load_processes(
        kernel,
        chip,
        &_sapps as *const u8,
        &mut APP_MEMORY,
        &mut PROCESSES,
        FAULT_RESPONSE,
        &process_mgmt_cap,
    );
    debug!("Tock: starting main loop.");
    debug!(" ");

    kernel.kernel_loop(&golf2, chip, Some(&golf2.ipc), &main_cap);
}

impl Platform for Golf {
    fn with_driver<F, R>(&self, driver_num: usize, f: F) -> R
        where F: FnOnce(Option<&kernel::Driver>) -> R
    {
        match driver_num {
            capsules::console::DRIVER_NUM => f(Some(self.console)),
            capsules::gpio::DRIVER_NUM    => f(Some(self.gpio)),
            digest::DRIVER_NUM            => f(Some(self.digest)),
            capsules::alarm::DRIVER_NUM   => f(Some(self.timer)),
            aes::DRIVER_NUM               => f(Some(self.aes)),
            capsules::rng::DRIVER_NUM     => f(Some(self.rng)),
            kernel::ipc::DRIVER_NUM       => f(Some(&self.ipc)),
            dcrypto::DRIVER_NUM           => f(Some(self.dcrypto)),
            h1b::usb::driver::DRIVER_NUM  => f(Some(self.u2f_usb)),
            debug_syscall::DRIVER_NUM     => f(Some(&self.uint_printer)),
            h1b::usb::driver::DRIVER_NUM  => f(Some(self.u2f_usb)),
            _ =>  f(None),
        }
    }
}<|MERGE_RESOLUTION|>--- conflicted
+++ resolved
@@ -56,11 +56,7 @@
 const FAULT_RESPONSE: kernel::procs::FaultResponse = kernel::procs::FaultResponse::Panic;
 
 #[link_section = ".app_memory"]
-<<<<<<< HEAD
 static mut APP_MEMORY: [u8; 0xc000] = [0; 0xc000];
-=======
-static mut APP_MEMORY: [u8; 32768] = [0; 32768];
->>>>>>> 1c4ec415
 
 static mut PROCESSES: [Option<&'static kernel::procs::ProcessType>; NUM_PROCS] = [None];
 
@@ -251,7 +247,6 @@
     let u2f = static_init!(
         h1b::usb::driver::U2fSyscallDriver<'static>,
         h1b::usb::driver::U2fSyscallDriver::new(&mut h1b::usb::USB0, kernel.create_grant(&grant_cap)));
-<<<<<<< HEAD
     h1b::usb::u2f::UsbHidU2f::set_u2f_client(&h1b::usb::USB0, u2f);
 
 
@@ -270,9 +265,6 @@
     );
     h1b::trng::TRNG0.set_client(entropy_to_random);
     entropy_to_random.set_client(rng);
-=======
-    h1b::usb::UsbHidU2f::set_u2f_client(&h1b::usb::USB0, u2f);
->>>>>>> 1c4ec415
 
     // ** GLOBALSEC **
     // TODO(alevy): refactor out
@@ -305,19 +297,10 @@
     println!("Tock: booted in {} tics; initializing USB and loading processes.",
              end.wrapping_sub(start));
 
-<<<<<<< HEAD
     h1b::usb::USB0.init(&mut h1b::usb::EP0_OUT_DESCRIPTORS,
                         &mut h1b::usb::EP0_OUT_BUFFERS,
                         &mut h1b::usb::EP0_IN_DESCRIPTORS,
                         &mut h1b::usb::EP0_IN_BUFFER,
-=======
-    println!("Tock 1.0 booting. About to initialize USB.");
-
-    h1b::usb::USB0.init(&mut h1b::usb::EP0_OUT_DESCRIPTORS,
-                        &mut h1b::usb::EP0_OUT_BUFFERS,
-                        &mut h1b::usb::EP0_IN_DESCRIPTORS,
-                        &mut h1b::usb::EP0_IN_BUFFERS,
->>>>>>> 1c4ec415
                         &mut h1b::usb::EP1_OUT_DESCRIPTOR,
                         &mut h1b::usb::EP1_OUT_BUFFER,
                         &mut h1b::usb::EP1_IN_DESCRIPTOR,
@@ -341,25 +324,8 @@
         uint_printer: debug_syscall::UintPrinter::new(),
     };
 
-<<<<<<< HEAD
     // dcrypto_test::run_dcrypto();
     //    rng_test::run_rng();
-=======
-    let golf2 = Golf {
-        console: console,
-        gpio: gpio,
-        timer: timer,
-        ipc: kernel::ipc::IPC::new(kernel, &grant_cap),
-        digest: digest,
-        aes: aes,
-        dcrypto: dcrypto,
-        //        rng: rng,
-        uint_printer: debug_syscall::UintPrinter::new(),
-        u2f_usb: u2f,
-    };
-// dcrypto_test::run_dcrypto();
-//    rng_test::run_rng();
->>>>>>> 1c4ec415
 
     extern "C" {
         /// Beginning of the ROM region containing app images.
