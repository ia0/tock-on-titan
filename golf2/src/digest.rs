// Copyright 2018 Google LLC
//
// Licensed under the Apache License, Version 2.0 (the "License");
// you may not use this file except in compliance with the License.
// You may obtain a copy of the License at
//
//     https://www.apache.org/licenses/LICENSE-2.0
//
// Unless required by applicable law or agreed to in writing, software
// distributed under the License is distributed on an "AS IS" BASIS,
// WITHOUT WARRANTIES OR CONDITIONS OF ANY KIND, either express or implied.
// See the License for the specific language governing permissions and
// limitations under the License.

use core::cell::Cell;
use h1b::hil::digest::{DigestEngine, DigestError, DigestMode};
use kernel::{AppId, AppSlice, Driver, Grant, ReturnCode, Shared};

pub const DRIVER_NUM: usize = 0x40003;

/// Per-application driver data.
pub struct App {
    /// Buffer where data to be hashed will be read from.
    input_buffer: Option<AppSlice<Shared, u8>>,
    /// Buffer where the digest will be written to when hashing is finished.
    output_buffer: Option<AppSlice<Shared, u8>>,
}

impl Default for App {
    fn default() -> App {
        App {
            input_buffer: None,
            output_buffer: None,
        }
    }
}

pub struct DigestDriver<'a, E: DigestEngine + 'a> {
    engine: &'a E,
    apps: Grant<App>,
    current_user: Cell<Option<AppId>>,
}

impl<'a, E: DigestEngine + 'a> DigestDriver<'a, E> {
    pub fn new(engine: &'a E, container: Grant<App>) -> DigestDriver<'a, E> {
        DigestDriver {
            engine: engine,
            apps: container,
            current_user: Cell::new(None),
        }
    }
}

impl<'a, E: DigestEngine> Driver for DigestDriver<'a, E> {
    fn command(&self, minor_num: usize, r2: usize, _r3: usize, caller_id: AppId) -> ReturnCode {
        match minor_num {
            // Initialize hash engine (arg: digest mode)
            0 => {
                self.apps
                    .enter(caller_id, |app_data, _| {
                        if self.current_user.get().is_some() {
                            return ReturnCode::EBUSY;
                        }
                        self.current_user.set(Some(caller_id));

                        let digest_mode = match r2 {
                            0 => DigestMode::Sha1,
                            1 => DigestMode::Sha256,
                            2 => DigestMode::Sha256Hmac,
                            _ => return ReturnCode::EINVAL,
                        };
                        let init_result = match digest_mode {
                            DigestMode::Sha1 | DigestMode::Sha256 =>
                                self.engine.initialize(digest_mode),
                            DigestMode::Sha256Hmac => {
                                let input_buffer = match app_data.input_buffer {
                                    Some(ref slice) => slice,
                                    None => return ReturnCode::ENOMEM
                                };
                                self.engine.initialize_hmac(&input_buffer.as_ref())
                            }
                        };
                        match init_result {
                            Ok(_t) => return ReturnCode::SUCCESS,
                            Err(DigestError::EngineNotSupported) => return ReturnCode::ENOSUPPORT,
                            Err(DigestError::NotConfigured) => return ReturnCode::FAIL,
                            Err(DigestError::BufferTooSmall(_s)) => return ReturnCode::ESIZE
                        }
                    }).unwrap_or(ReturnCode::ENOMEM)
            },
            // Feed data from input buffer (arg: number of bytes)
            1 => {
                self.apps
                    .enter(caller_id, |app_data, _| {
                        match self.current_user.get() {
                                Some(cur) if cur.idx() == caller_id.idx() => {}
                            _ => {
                                return ReturnCode::EBUSY
                            }
                        }
                        let app_data: &mut App = app_data;

                        let input_buffer = match app_data.input_buffer {
                            Some(ref slice) => slice,
                            None => return ReturnCode::ENOMEM
                        };
                        let input_len = r2;
                        if input_len > input_buffer.len() {
                            return ReturnCode::ESIZE
                        }
<<<<<<< HEAD
=======

>>>>>>> 1c4ec415
                        match self.engine.update(&input_buffer.as_ref()[..input_len]) {
                            Ok(_t) => ReturnCode::SUCCESS,
                            Err(DigestError::EngineNotSupported) => ReturnCode::ENOSUPPORT,
                            Err(DigestError::NotConfigured) => ReturnCode::ERESERVE,
                            Err(DigestError::BufferTooSmall(_s)) => ReturnCode::ESIZE
                        }
                    })
                    .unwrap_or(ReturnCode::ENOMEM)
            },
            // Finalize hash and output to output buffer (arg: unused)
            2 => {
                self.apps
                    .enter(caller_id, |app_data, _| {
                        match self.current_user.get() {
                            Some(cur) if cur.idx() == caller_id.idx() => {}
                            _ => {
                                return ReturnCode::EBUSY
                            }
                        }
<<<<<<< HEAD
                        self.current_user.set(None);
=======

>>>>>>> 1c4ec415
                        let app_data: &mut App = app_data;

                        let output_buffer = match app_data.output_buffer {
                            Some(ref mut slice) => slice,
                            None => return ReturnCode::ENOMEM
                        };

                        match self.engine.finalize(output_buffer.as_mut()) {
                            Ok(_t) => ReturnCode::SUCCESS,
                            Err(DigestError::EngineNotSupported) => ReturnCode::ENOSUPPORT,
                            Err(DigestError::NotConfigured) => ReturnCode::FAIL,
                            Err(DigestError::BufferTooSmall(_s)) => ReturnCode::ESIZE
                        }

                    })
                    .unwrap_or(ReturnCode::ENOMEM)
            },
            _ => ReturnCode::ENOSUPPORT
        }
    }

    fn allow(&self,
             app_id: AppId,
             allow_num: usize,
             slice: Option<AppSlice<Shared, u8>>
    ) -> ReturnCode {
        match allow_num {
                0 => {
                    // Input buffer
                    self.apps
                        .enter(app_id, |app_data, _| {
                            app_data.input_buffer = slice;
                            ReturnCode::SUCCESS
                        })
                        .unwrap_or(ReturnCode::ENOMEM)
                }
                1 => {
                    // Hash output buffer
                    self.apps
                        .enter(app_id, |app_data, _| {
                            app_data.output_buffer = slice;
                            ReturnCode::SUCCESS
                        })
                        .unwrap_or(ReturnCode::ENOMEM)
                }
                _ => ReturnCode::ENOSUPPORT,
            }
    }
}<|MERGE_RESOLUTION|>--- conflicted
+++ resolved
@@ -108,10 +108,7 @@
                         if input_len > input_buffer.len() {
                             return ReturnCode::ESIZE
                         }
-<<<<<<< HEAD
-=======
 
->>>>>>> 1c4ec415
                         match self.engine.update(&input_buffer.as_ref()[..input_len]) {
                             Ok(_t) => ReturnCode::SUCCESS,
                             Err(DigestError::EngineNotSupported) => ReturnCode::ENOSUPPORT,
@@ -131,11 +128,7 @@
                                 return ReturnCode::EBUSY
                             }
                         }
-<<<<<<< HEAD
                         self.current_user.set(None);
-=======
-
->>>>>>> 1c4ec415
                         let app_data: &mut App = app_data;
 
                         let output_buffer = match app_data.output_buffer {
